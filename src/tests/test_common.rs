--- conflicted
+++ resolved
@@ -1,26 +1,4 @@
 pub use common::*;
-
-<<<<<<< HEAD
-pub fn clean(s: &str) -> &str {
-	if s.len() >= 2 && &s[0..2] == "0x" {
-		&s[2..]
-	} else {
-		s
-	}
-}
-
-pub fn bytes_from_json(json: &Json) -> Bytes {
-	let s = json.as_string().unwrap();
-	if s.len() % 2 == 1 {
-		FromHex::from_hex(&("0".to_string() + &(clean(s).to_string()))[..]).unwrap_or(vec![])
-	} else {
-		FromHex::from_hex(clean(s)).unwrap_or(vec![])
-	}
-}
-
-pub fn address_from_json(json: &Json) -> Address {
-	address_from_str(json.as_string().unwrap())
-}
 
 pub fn address_from_str<'a>(s: &'a str) -> Address {
 	if s.len() % 2 == 1 {
@@ -28,10 +6,6 @@
 	} else {
 		address_from_hex(clean(s))
 	}
-}
-
-pub fn u256_from_json(json: &Json) -> U256 {
-	u256_from_str(json.as_string().unwrap())
 }
 
 pub fn u256_from_str<'a>(s: &'a str) -> U256 {
@@ -45,8 +19,6 @@
 	}
 }
 
-=======
->>>>>>> 1c43d9ab
 #[macro_export]
 macro_rules! declare_test {
 	($id: ident, $name: expr) => {
