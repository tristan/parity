// Copyright 2015, 2016 Ethcore (UK) Ltd.
// This file is part of Parity.

// Parity is free software: you can redistribute it and/or modify
// it under the terms of the GNU General Public License as published by
// the Free Software Foundation, either version 3 of the License, or
// (at your option) any later version.

// Parity is distributed in the hope that it will be useful,
// but WITHOUT ANY WARRANTY; without even the implied warranty of
// MERCHANTABILITY or FITNESS FOR A PARTICULAR PURPOSE.  See the
// GNU General Public License for more details.

// You should have received a copy of the GNU General Public License
// along with Parity.  If not, see <http://www.gnu.org/licenses/>.

//! Fetchable Dapps support.
//! Manages downloaded (cached) Dapps and downloads them when necessary.
//! Uses `URLHint` to resolve addresses into Dapps bundle file location.

use zip;
use std::{fs, env, fmt};
use std::io::{self, Read, Write};
use std::path::PathBuf;
use std::sync::Arc;
use std::sync::atomic::{AtomicBool};
use rustc_serialize::hex::FromHex;

use hyper;
use hyper::status::StatusCode;

use random_filename;
use SyncStatus;
use util::{Mutex, H256};
use util::sha3::sha3;
use page::LocalPageEndpoint;
use handlers::{ContentHandler, ContentFetcherHandler, ContentValidator};
use endpoint::{Endpoint, EndpointPath, Handler};
use apps::cache::{ContentCache, ContentStatus};
use apps::manifest::{MANIFEST_FILENAME, deserialize_manifest, serialize_manifest, Manifest};
use apps::urlhint::{URLHintContract, URLHint, URLHintResult};

const MAX_CACHED_DAPPS: usize = 10;

pub struct ContentFetcher<R: URLHint = URLHintContract> {
	dapps_path: PathBuf,
	resolver: R,
<<<<<<< HEAD
	cache: Arc<Mutex<ContentCache>>,
=======
	sync: Arc<SyncStatus>,
	dapps: Arc<Mutex<ContentCache>>,
>>>>>>> 96559208
}

impl<R: URLHint> Drop for ContentFetcher<R> {
	fn drop(&mut self) {
		// Clear cache path
		let _ = fs::remove_dir_all(&self.dapps_path);
	}
}

impl<R: URLHint> ContentFetcher<R> {

	pub fn new(resolver: R, sync_status: Arc<SyncStatus>) -> Self {
		let mut dapps_path = env::temp_dir();
		dapps_path.push(random_filename());

		ContentFetcher {
			dapps_path: dapps_path,
			resolver: resolver,
<<<<<<< HEAD
			cache: Arc::new(Mutex::new(ContentCache::default())),
=======
			sync: sync_status,
			dapps: Arc::new(Mutex::new(ContentCache::default())),
>>>>>>> 96559208
		}
	}

	#[cfg(test)]
	fn set_status(&self, content_id: &str, status: ContentStatus) {
		self.cache.lock().insert(content_id.to_owned(), status);
	}

<<<<<<< HEAD
	pub fn contains(&self, content_id: &str) -> bool {
		let mut cache = self.cache.lock();
		match cache.get(content_id) {
			// Check if we already have the app
			Some(_) => true,
			// fallback to resolver
			None => match content_id.from_hex() {
				Ok(content_id) => self.resolver.resolve(content_id).is_some(),
				_ => false,
			},
=======
	pub fn contains(&self, app_id: &str) -> bool {
		let mut dapps = self.dapps.lock();
		// Check if we already have the app
		if dapps.get(app_id).is_some() {
			return true;
		}
		// fallback to resolver
		if let Ok(app_id) = app_id.from_hex() {
			// if app_id is valid, but we are syncing always return true.
			if self.sync.is_major_syncing() {
				return true;
			}
			// else try to resolve the app_id
			self.resolver.resolve(app_id).is_some()
		} else {
			false
>>>>>>> 96559208
		}
	}

	pub fn to_async_handler(&self, path: EndpointPath, control: hyper::Control) -> Box<Handler> {
		let mut cache = self.cache.lock();
		let content_id = path.app_id.clone();

		if self.sync.is_major_syncing() {
			return Box::new(ContentHandler::error(
				StatusCode::ServiceUnavailable,
				"Sync In Progress",
				"Your node is still syncing. We cannot resolve any content before it's fully synced.",
				Some("<a href=\"javascript:window.location.reload()\">Refresh</a>")
			));
		}

		let (new_status, handler) = {
			let status = cache.get(&content_id);
			match status {
				// Just server dapp
				Some(&mut ContentStatus::Ready(ref endpoint)) => {
					(None, endpoint.to_async_handler(path, control))
				},
				// App is already being fetched
				Some(&mut ContentStatus::Fetching(_)) => {
					(None, Box::new(ContentHandler::error_with_refresh(
						StatusCode::ServiceUnavailable,
						"Download In Progress",
						"This dapp is already being downloaded. Please wait...",
						None,
					)) as Box<Handler>)
				},
				// We need to start fetching app
				None => {
<<<<<<< HEAD
					let app_hex = content_id.from_hex().expect("to_handler is called only when `contains` returns true.");
					let app = self.resolver.resolve(app_hex).expect("to_handler is called only when `contains` returns true.");
					let abort = Arc::new(AtomicBool::new(false));

					(Some(ContentStatus::Fetching(abort.clone())), match app {
						URLHintResult::Dapp(dapp) => Box::new(ContentFetcherHandler::new(
							dapp.url(),
=======
					let app_hex = app_id.from_hex().expect("to_handler is called only when `contains` returns true.");
					let app = self.resolver.resolve(app_hex);

					if let Some(app) = app {
						let abort = Arc::new(AtomicBool::new(false));

						(Some(ContentStatus::Fetching(abort.clone())), Box::new(ContentFetcherHandler::new(
							app,
>>>>>>> 96559208
							abort,
							control,
							path.using_dapps_domains,
							DappInstaller {
<<<<<<< HEAD
								id: content_id.clone(),
								dapps_path: self.dapps_path.clone(),
								cache: self.cache.clone(),
							}
						)) as Box<Handler>,
						URLHintResult::Content(content) => Box::new(ContentFetcherHandler::new(
							content.url,
							abort,
							control,
							path.using_dapps_domains,
							ContentInstaller {
								id: content_id.clone(),
								mime: content.mime,
								content_path: self.dapps_path.clone(),
								cache: self.cache.clone(),
							}
						)) as Box<Handler>,
					})
=======
								dapp_id: app_id.clone(),
								dapps_path: self.dapps_path.clone(),
								dapps: self.dapps.clone(),
							}
						)) as Box<Handler>)
					} else {
						// This may happen when sync status changes in between
						// `contains` and `to_handler`
						(None, Box::new(ContentHandler::error(
							StatusCode::NotFound,
							"Resource Not Found",
							"Requested resource was not found.",
							None
						)) as Box<Handler>)
					}
>>>>>>> 96559208
				},
			}
		};

		if let Some(status) = new_status {
			cache.clear_garbage(MAX_CACHED_DAPPS);
			cache.insert(content_id, status);
		}

		handler
	}
}

#[derive(Debug)]
pub enum ValidationError {
	Io(io::Error),
	Zip(zip::result::ZipError),
	InvalidDappId,
	ManifestNotFound,
	ManifestSerialization(String),
	HashMismatch { expected: H256, got: H256, },
}

impl fmt::Display for ValidationError {
	fn fmt(&self, f: &mut fmt::Formatter) -> Result<(), fmt::Error> {
		match *self {
			ValidationError::Io(ref io) => write!(f, "Unexpected IO error occured: {:?}", io),
			ValidationError::Zip(ref zip) => write!(f, "Unable to read ZIP archive: {:?}", zip),
			ValidationError::InvalidDappId => write!(f, "Dapp ID is invalid. It should be 32 bytes hash of content."),
			ValidationError::ManifestNotFound => write!(f, "Downloaded Dapp bundle did not contain valid manifest.json file."),
			ValidationError::ManifestSerialization(ref err) => {
				write!(f, "There was an error during Dapp Manifest serialization: {:?}", err)
			},
			ValidationError::HashMismatch { ref expected, ref got } => {
				write!(f, "Hash of downloaded content did not match. Expected:{:?}, Got:{:?}.", expected, got)
			},
		}
	}
}

impl From<io::Error> for ValidationError {
	fn from(err: io::Error) -> Self {
		ValidationError::Io(err)
	}
}

impl From<zip::result::ZipError> for ValidationError {
	fn from(err: zip::result::ZipError) -> Self {
		ValidationError::Zip(err)
	}
}

struct ContentInstaller {
	id: String,
	mime: String,
	content_path: PathBuf,
	cache: Arc<Mutex<ContentCache>>,
}

impl ContentValidator for ContentInstaller {
	type Error = ValidationError;
	type Result = PathBuf;

	fn validate_and_install(&self, path: PathBuf) -> Result<(String, PathBuf), ValidationError> {
		let filename = path.file_name().expect("We always fetch a file.");
		let mut content_path = self.content_path.clone();
		content_path.push(&filename);

		if content_path.exists() {
			try!(fs::remove_dir_all(&content_path))
		}

		try!(fs::copy(&path, &content_path));

		Ok((self.id.clone(), content_path))
	}

	fn done(&self, result: Option<&PathBuf>) {
		let mut cache = self.cache.lock();
		match result {
			Some(result) => {
				let page = LocalPageEndpoint::single_file(result.clone(), self.mime.clone());
				cache.insert(self.id.clone(), ContentStatus::Ready(page));
			},
			// In case of error
			None => {
				cache.remove(&self.id);
			},
		}
	}
}


struct DappInstaller {
	id: String,
	dapps_path: PathBuf,
	cache: Arc<Mutex<ContentCache>>,
}

impl DappInstaller {
	fn find_manifest(zip: &mut zip::ZipArchive<fs::File>) -> Result<(Manifest, PathBuf), ValidationError> {
		for i in 0..zip.len() {
			let mut file = try!(zip.by_index(i));

			if !file.name().ends_with(MANIFEST_FILENAME) {
				continue;
			}

			// try to read manifest
			let mut manifest = String::new();
			let manifest = file
				.read_to_string(&mut manifest).ok()
				.and_then(|_| deserialize_manifest(manifest).ok());

			if let Some(manifest) = manifest {
				let mut manifest_location = PathBuf::from(file.name());
				manifest_location.pop(); // get rid of filename
				return Ok((manifest, manifest_location));
			}
		}

		Err(ValidationError::ManifestNotFound)
	}

	fn dapp_target_path(&self, manifest: &Manifest) -> PathBuf {
		let mut target = self.dapps_path.clone();
		target.push(&manifest.id);
		target
	}
}

impl ContentValidator for DappInstaller {
	type Error = ValidationError;
	type Result = Manifest;

	fn validate_and_install(&self, app_path: PathBuf) -> Result<(String, Manifest), ValidationError> {
		trace!(target: "dapps", "Opening dapp bundle at {:?}", app_path);
		let mut file_reader = io::BufReader::new(try!(fs::File::open(app_path)));
		let hash = try!(sha3(&mut file_reader));
<<<<<<< HEAD
		let id = try!(self.id.as_str().parse().map_err(|_| ValidationError::InvalidDappId));
		if id != hash {
=======
		let dapp_id = try!(self.dapp_id.as_str().parse().map_err(|_| ValidationError::InvalidDappId));
		if dapp_id != hash {
>>>>>>> 96559208
			return Err(ValidationError::HashMismatch {
				expected: id,
				got: hash,
			});
		}
		let file = file_reader.into_inner();
		// Unpack archive
		let mut zip = try!(zip::ZipArchive::new(file));
		// First find manifest file
		let (mut manifest, manifest_dir) = try!(Self::find_manifest(&mut zip));
		// Overwrite id to match hash
		manifest.id = self.id.clone();

		let target = self.dapp_target_path(&manifest);

		// Remove old directory
		if target.exists() {
			warn!(target: "dapps", "Overwriting existing dapp: {}", manifest.id);
			try!(fs::remove_dir_all(target.clone()));
		}

		// Unpack zip
		for i in 0..zip.len() {
			let mut file = try!(zip.by_index(i));
			// TODO [todr] Check if it's consistent on windows.
			let is_dir = file.name().chars().rev().next() == Some('/');

			let file_path = PathBuf::from(file.name());
			let location_in_manifest_base = file_path.strip_prefix(&manifest_dir);
			// Create files that are inside manifest directory
			if let Ok(location_in_manifest_base) = location_in_manifest_base {
				let p = target.join(location_in_manifest_base);
				// Check if it's a directory
				if is_dir {
					try!(fs::create_dir_all(p));
				} else {
					let mut target = try!(fs::File::create(p));
					try!(io::copy(&mut file, &mut target));
				}
			}
		}

		// Write manifest
		let manifest_str = try!(serialize_manifest(&manifest).map_err(ValidationError::ManifestSerialization));
		let manifest_path = target.join(MANIFEST_FILENAME);
		let mut manifest_file = try!(fs::File::create(manifest_path));
		try!(manifest_file.write_all(manifest_str.as_bytes()));

		// Return modified app manifest
		Ok((manifest.id.clone(), manifest))
	}

	fn done(&self, manifest: Option<&Manifest>) {
		let mut cache = self.cache.lock();
		match manifest {
			Some(manifest) => {
				let path = self.dapp_target_path(manifest);
				let app = LocalPageEndpoint::new(path, manifest.clone().into());
				cache.insert(self.id.clone(), ContentStatus::Ready(app));
			},
			// In case of error
			None => {
				cache.remove(&self.id);
			},
		}
	}
}

#[cfg(test)]
mod tests {
	use std::env;
	use std::sync::Arc;
	use util::Bytes;
	use endpoint::EndpointInfo;
	use page::LocalPageEndpoint;
	use apps::cache::ContentStatus;
	use apps::urlhint::{URLHint, URLHintResult};
	use super::ContentFetcher;

	struct FakeResolver;
	impl URLHint for FakeResolver {
		fn resolve(&self, _id: Bytes) -> Option<URLHintResult> {
			None
		}
	}

	#[test]
	fn should_true_if_contains_the_app() {
		// given
		let path = env::temp_dir();
<<<<<<< HEAD
		let fetcher = ContentFetcher::new(FakeResolver);
=======
		let fetcher = AppFetcher::new(FakeResolver, Arc::new(|| false));
>>>>>>> 96559208
		let handler = LocalPageEndpoint::new(path, EndpointInfo {
			name: "fake".into(),
			description: "".into(),
			version: "".into(),
			author: "".into(),
			icon_url: "".into(),
		});

		// when
		fetcher.set_status("test", ContentStatus::Ready(handler));
		fetcher.set_status("test2", ContentStatus::Fetching(Default::default()));

		// then
		assert_eq!(fetcher.contains("test"), true);
		assert_eq!(fetcher.contains("test2"), true);
		assert_eq!(fetcher.contains("test3"), false);
	}
}
<|MERGE_RESOLUTION|>--- conflicted
+++ resolved
@@ -45,12 +45,8 @@
 pub struct ContentFetcher<R: URLHint = URLHintContract> {
 	dapps_path: PathBuf,
 	resolver: R,
-<<<<<<< HEAD
 	cache: Arc<Mutex<ContentCache>>,
-=======
 	sync: Arc<SyncStatus>,
-	dapps: Arc<Mutex<ContentCache>>,
->>>>>>> 96559208
 }
 
 impl<R: URLHint> Drop for ContentFetcher<R> {
@@ -69,12 +65,8 @@
 		ContentFetcher {
 			dapps_path: dapps_path,
 			resolver: resolver,
-<<<<<<< HEAD
+			sync: sync_status,
 			cache: Arc::new(Mutex::new(ContentCache::default())),
-=======
-			sync: sync_status,
-			dapps: Arc::new(Mutex::new(ContentCache::default())),
->>>>>>> 96559208
 		}
 	}
 
@@ -83,35 +75,22 @@
 		self.cache.lock().insert(content_id.to_owned(), status);
 	}
 
-<<<<<<< HEAD
 	pub fn contains(&self, content_id: &str) -> bool {
 		let mut cache = self.cache.lock();
-		match cache.get(content_id) {
-			// Check if we already have the app
-			Some(_) => true,
-			// fallback to resolver
-			None => match content_id.from_hex() {
-				Ok(content_id) => self.resolver.resolve(content_id).is_some(),
-				_ => false,
-			},
-=======
-	pub fn contains(&self, app_id: &str) -> bool {
-		let mut dapps = self.dapps.lock();
 		// Check if we already have the app
-		if dapps.get(app_id).is_some() {
+		if cache.get(content_id).is_some() {
 			return true;
 		}
 		// fallback to resolver
-		if let Ok(app_id) = app_id.from_hex() {
+		if let Ok(content_id) = content_id.from_hex() {
 			// if app_id is valid, but we are syncing always return true.
 			if self.sync.is_major_syncing() {
 				return true;
 			}
 			// else try to resolve the app_id
-			self.resolver.resolve(app_id).is_some()
+			self.resolver.resolve(content_id).is_some()
 		} else {
 			false
->>>>>>> 96559208
 		}
 	}
 
@@ -146,64 +125,50 @@
 				},
 				// We need to start fetching app
 				None => {
-<<<<<<< HEAD
-					let app_hex = content_id.from_hex().expect("to_handler is called only when `contains` returns true.");
-					let app = self.resolver.resolve(app_hex).expect("to_handler is called only when `contains` returns true.");
+					let content_hex = content_id.from_hex().expect("to_handler is called only when `contains` returns true.");
+					let content = self.resolver.resolve(content_hex);
 					let abort = Arc::new(AtomicBool::new(false));
 
-					(Some(ContentStatus::Fetching(abort.clone())), match app {
-						URLHintResult::Dapp(dapp) => Box::new(ContentFetcherHandler::new(
-							dapp.url(),
-=======
-					let app_hex = app_id.from_hex().expect("to_handler is called only when `contains` returns true.");
-					let app = self.resolver.resolve(app_hex);
-
-					if let Some(app) = app {
-						let abort = Arc::new(AtomicBool::new(false));
-
-						(Some(ContentStatus::Fetching(abort.clone())), Box::new(ContentFetcherHandler::new(
-							app,
->>>>>>> 96559208
-							abort,
-							control,
-							path.using_dapps_domains,
-							DappInstaller {
-<<<<<<< HEAD
-								id: content_id.clone(),
-								dapps_path: self.dapps_path.clone(),
-								cache: self.cache.clone(),
-							}
-						)) as Box<Handler>,
-						URLHintResult::Content(content) => Box::new(ContentFetcherHandler::new(
-							content.url,
-							abort,
-							control,
-							path.using_dapps_domains,
-							ContentInstaller {
-								id: content_id.clone(),
-								mime: content.mime,
-								content_path: self.dapps_path.clone(),
-								cache: self.cache.clone(),
-							}
-						)) as Box<Handler>,
-					})
-=======
-								dapp_id: app_id.clone(),
-								dapps_path: self.dapps_path.clone(),
-								dapps: self.dapps.clone(),
-							}
-						)) as Box<Handler>)
-					} else {
-						// This may happen when sync status changes in between
-						// `contains` and `to_handler`
-						(None, Box::new(ContentHandler::error(
-							StatusCode::NotFound,
-							"Resource Not Found",
-							"Requested resource was not found.",
-							None
-						)) as Box<Handler>)
+					match content {
+						Some(URLHintResult::Dapp(dapp)) => (
+							Some(ContentStatus::Fetching(abort.clone())),
+							Box::new(ContentFetcherHandler::new(
+								dapp.url(),
+								abort,
+								control,
+								path.using_dapps_domains,
+								DappInstaller {
+									id: content_id.clone(),
+									dapps_path: self.dapps_path.clone(),
+									cache: self.cache.clone(),
+								})) as Box<Handler>
+						),
+						Some(URLHintResult::Content(content)) => (
+							Some(ContentStatus::Fetching(abort.clone())),
+								Box::new(ContentFetcherHandler::new(
+								content.url,
+								abort,
+								control,
+								path.using_dapps_domains,
+								ContentInstaller {
+									id: content_id.clone(),
+									mime: content.mime,
+									content_path: self.dapps_path.clone(),
+									cache: self.cache.clone(),
+								}
+							)) as Box<Handler>,
+						),
+						None => {
+							// This may happen when sync status changes in between
+							// `contains` and `to_handler`
+							(None, Box::new(ContentHandler::error(
+								StatusCode::NotFound,
+								"Resource Not Found",
+								"Requested resource was not found.",
+								None
+							)) as Box<Handler>)
+						},
 					}
->>>>>>> 96559208
 				},
 			}
 		};
@@ -221,7 +186,7 @@
 pub enum ValidationError {
 	Io(io::Error),
 	Zip(zip::result::ZipError),
-	InvalidDappId,
+	InvalidContentId,
 	ManifestNotFound,
 	ManifestSerialization(String),
 	HashMismatch { expected: H256, got: H256, },
@@ -232,7 +197,7 @@
 		match *self {
 			ValidationError::Io(ref io) => write!(f, "Unexpected IO error occured: {:?}", io),
 			ValidationError::Zip(ref zip) => write!(f, "Unable to read ZIP archive: {:?}", zip),
-			ValidationError::InvalidDappId => write!(f, "Dapp ID is invalid. It should be 32 bytes hash of content."),
+			ValidationError::InvalidContentId => write!(f, "ID is invalid. It should be 26 bits keccak hash of content."),
 			ValidationError::ManifestNotFound => write!(f, "Downloaded Dapp bundle did not contain valid manifest.json file."),
 			ValidationError::ManifestSerialization(ref err) => {
 				write!(f, "There was an error during Dapp Manifest serialization: {:?}", err)
@@ -343,13 +308,8 @@
 		trace!(target: "dapps", "Opening dapp bundle at {:?}", app_path);
 		let mut file_reader = io::BufReader::new(try!(fs::File::open(app_path)));
 		let hash = try!(sha3(&mut file_reader));
-<<<<<<< HEAD
-		let id = try!(self.id.as_str().parse().map_err(|_| ValidationError::InvalidDappId));
+		let id = try!(self.id.as_str().parse().map_err(|_| ValidationError::InvalidContentId));
 		if id != hash {
-=======
-		let dapp_id = try!(self.dapp_id.as_str().parse().map_err(|_| ValidationError::InvalidDappId));
-		if dapp_id != hash {
->>>>>>> 96559208
 			return Err(ValidationError::HashMismatch {
 				expected: id,
 				got: hash,
@@ -440,11 +400,7 @@
 	fn should_true_if_contains_the_app() {
 		// given
 		let path = env::temp_dir();
-<<<<<<< HEAD
-		let fetcher = ContentFetcher::new(FakeResolver);
-=======
-		let fetcher = AppFetcher::new(FakeResolver, Arc::new(|| false));
->>>>>>> 96559208
+		let fetcher = ContentFetcher::new(FakeResolver, Arc::new(|| false));
 		let handler = LocalPageEndpoint::new(path, EndpointInfo {
 			name: "fake".into(),
 			description: "".into(),
