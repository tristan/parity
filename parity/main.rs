// Copyright 2015, 2016 Ethcore (UK) Ltd.
// This file is part of Parity.

// Parity is free software: you can redistribute it and/or modify
// it under the terms of the GNU General Public License as published by
// the Free Software Foundation, either version 3 of the License, or
// (at your option) any later version.

// Parity is distributed in the hope that it will be useful,
// but WITHOUT ANY WARRANTY; without even the implied warranty of
// MERCHANTABILITY or FITNESS FOR A PARTICULAR PURPOSE.  See the
// GNU General Public License for more details.

// You should have received a copy of the GNU General Public License
// along with Parity.  If not, see <http://www.gnu.org/licenses/>.

//! Ethcore client application.

#![warn(missing_docs)]
#![cfg_attr(feature="dev", feature(plugin))]
#![cfg_attr(feature="dev", plugin(clippy))]
extern crate docopt;
extern crate rustc_serialize;
extern crate ethcore_util as util;
extern crate ethcore;
extern crate ethsync;
#[macro_use]
extern crate log as rlog;
extern crate env_logger;
extern crate ctrlc;
extern crate fdlimit;
extern crate daemonize;
extern crate time;
extern crate number_prefix;
extern crate rpassword;

#[cfg(feature = "rpc")]
extern crate ethcore_rpc as rpc;

use std::net::{SocketAddr, IpAddr};
use std::env;
use std::process::exit;
use std::path::PathBuf;
use env_logger::LogBuilder;
use ctrlc::CtrlC;
use util::*;
use util::panics::{MayPanic, ForwardPanic, PanicHandler};
use ethcore::spec::*;
use ethcore::client::*;
use ethcore::service::{ClientService, NetSyncMessage};
use ethcore::ethereum;
use ethsync::{EthSync, SyncConfig, SyncProvider};
use docopt::Docopt;
use daemonize::Daemonize;
use number_prefix::{binary_prefix, Standalone, Prefixed};
use util::keys::store::*;

fn die_with_message(msg: &str) -> ! {
	println!("ERROR: {}", msg);
	exit(1);
}

#[macro_export]
macro_rules! die {
	($($arg:tt)*) => (die_with_message(&format!("{}", format_args!($($arg)*))));
}

const USAGE: &'static str = r#"
Parity. Ethereum Client.
  By Wood/Paronyan/Kotewicz/Drwięga/Volf.
  Copyright 2015, 2016 Ethcore (UK) Limited

Usage:
  parity daemon <pid-file> [options]
  parity account (new | list)
  parity [options]

Protocol Options:
  --chain CHAIN            Specify the blockchain type. CHAIN may be either a JSON chain specification file
                           or olympic, frontier, homestead, mainnet, morden, or testnet [default: homestead].
<<<<<<< HEAD
  --testnet                Equivalent to --chain testnet (geth-compatible).
  --networkid INDEX        Override the network identifier from the chain we are on.
  --pruning METHOD         Configure pruning of the state/storage trie. METHOD may be one of: archive,
                           light (experimental) [default: archive]. 
  -d --datadir PATH        Specify the database & configuration directory path [default: $HOME/.parity]
=======
  --db-path PATH           Specify the database & configuration directory path [default: $HOME/.parity]
  --pruning                Client should prune the state/storage trie.
>>>>>>> fcc04328
  --keys-path PATH         Specify the path for JSON key files to be found [default: $HOME/.web3/keys]
  --identity NAME          Specify your node's name.

Networking Options:
  --port PORT              Override the port on which the node should listen [default: 30303].
  --peers NUM              Try to maintain that many peers [default: 25].
  --nat METHOD             Specify method to use for determining public address. Must be one of: any, none,
                           upnp, extip:(IP) [default: any].
  --bootnodes NODES        Specify additional comma-separated bootnodes.
  --no-bootstrap           Don't bother trying to connect to standard bootnodes.
  --no-discovery           Disable new peer discovery.
  --node-key KEY           Specify node secret key, either as 64-character hex string or input to SHA3 operation.

API and Console Options:
  -j --jsonrpc             Enable the JSON-RPC API sever.
  --jsonrpc-addr HOST      Specify the hostname portion of the JSONRPC API server [default: 127.0.0.1].
  --jsonrpc-port PORT      Specify the port portion of the JSONRPC API server [default: 8545].
  --jsonrpc-cors URL       Specify CORS header for JSON-RPC API responses [default: null].
  --jsonrpc-apis APIS      Specify the APIs available through the JSONRPC interface. APIS is a comma-delimited
<<<<<<< HEAD
                           list of API name. Possible names are web3, eth and net. [default: web3,eth,net].
  --rpc                    Equivalent to --jsonrpc (geth-compatible).
  --rpcaddr HOST           Equivalent to --jsonrpc-addr HOST (geth-compatible).
  --rpcport PORT           Equivalent to --jsonrpc-port PORT (geth-compatible).
  --rpcapi APIS            Equivalent to --jsonrpc-apis APIS (geth-compatible).
  --rpccorsdomain URL      Equivalent to --jsonrpc-cors URL (geth-compatible).
=======
                           list of API name. Possible name are web3, eth and net. [default: web3,eth,net].
>>>>>>> fcc04328

Sealing/Mining Options:
  --author ADDRESS         Specify the block author (aka "coinbase") address for sending block rewards
                           from sealed blocks [default: 0037a6b811ffeb6e072da21179d11b1406371c63].
  --extra-data STRING      Specify a custom extra-data for authored blocks, no more than 32 characters.

Memory Footprint Options:
  --cache-pref-size BYTES  Specify the prefered size of the blockchain cache in bytes [default: 16384].
  --cache-max-size BYTES   Specify the maximum size of the blockchain cache in bytes [default: 262144].
  --queue-max-size BYTES   Specify the maximum size of memory to use for block queue [default: 52428800].
  --cache MEGABYTES        Set total amount of cache to use for the entire system, mutually exclusive with
                           other cache options (geth-compatible).

Geth-Compatibility Options
  --datadir PATH           Equivalent to --db-path PATH.
  --testnet                Equivalent to --chain testnet.
  --networkid INDEX        Override the network identifier from the chain we are on.
  --rpc                    Equivalent to --jsonrpc.
  --rpcaddr HOST           Equivalent to --jsonrpc-addr HOST.
  --rpcport PORT           Equivalent to --jsonrpc-port PORT.
  --rpcapi APIS            Equivalent to --jsonrpc-apis APIS.
  --rpccorsdomain URL      Equivalent to --jsonrpc-cors URL.
  --maxpeers COUNT         Equivalent to --peers COUNT.
  --nodekey KEY            Equivalent to --node-key KEY.
  --nodiscover             Equivalent to --no-discovery.
  --etherbase ADDRESS      Equivalent to --author ADDRESS.
  --extradata STRING       Equivalent to --extra-data STRING.

Miscellaneous Options:
  -l --logging LOGGING     Specify the logging level.
  -v --version             Show information about version.
  -h --help                Show this screen.
"#;

#[derive(Debug, RustcDecodable)]
struct Args {
	cmd_daemon: bool,
	cmd_account: bool,
	cmd_new: bool,
	cmd_list: bool,
	arg_pid_file: String,
	flag_chain: String,
	flag_db_path: String,
	flag_identity: String,
	flag_cache: Option<usize>,
	flag_keys_path: String,
<<<<<<< HEAD
	flag_pruning: String,
=======
	flag_bootnodes: Option<String>,
	flag_pruning: bool,
>>>>>>> fcc04328
	flag_no_bootstrap: bool,
	flag_port: u16,
	flag_peers: usize,
	flag_no_discovery: bool,
	flag_nat: String,
	flag_node_key: Option<String>,
	flag_cache_pref_size: usize,
	flag_cache_max_size: usize,
	flag_queue_max_size: usize,
	flag_jsonrpc: bool,
	flag_jsonrpc_addr: String,
	flag_jsonrpc_port: u16,
	flag_jsonrpc_cors: String,
	flag_jsonrpc_apis: String,
	flag_logging: Option<String>,
	flag_version: bool,
	// geth-compatibility...
	flag_nodekey: Option<String>,
	flag_nodiscover: bool,
	flag_maxpeers: Option<usize>,
	flag_author: String,
	flag_extra_data: Option<String>,
	flag_datadir: Option<String>,
	flag_extradata: Option<String>,
	flag_etherbase: Option<String>,
	flag_rpc: bool,
	flag_rpcaddr: Option<String>,
	flag_rpcport: Option<u16>,
	flag_rpccorsdomain: Option<String>,
	flag_rpcapi: Option<String>,
	flag_testnet: bool,
	flag_networkid: Option<String>,
}

fn setup_log(init: &Option<String>) {
	use rlog::*;

	let mut builder = LogBuilder::new();
	builder.filter(None, LogLevelFilter::Info);

	if env::var("RUST_LOG").is_ok() {
		builder.parse(&env::var("RUST_LOG").unwrap());
	}

	if let Some(ref s) = *init {
		builder.parse(s);
	}

	let format = |record: &LogRecord| {
		let timestamp = time::strftime("%Y-%m-%d %H:%M:%S %Z", &time::now()).unwrap();
		if max_log_level() <= LogLevelFilter::Info {
			format!("{}{}", timestamp, record.args())
		} else {
			format!("{}{}:{}: {}", timestamp, record.level(), record.target(), record.args())
		}
    };
	builder.format(format);
	builder.init().unwrap();
}

#[cfg(feature = "rpc")]
fn setup_rpc_server(client: Arc<Client>, sync: Arc<EthSync>, secret_store: Arc<AccountService>,  url: &str, cors_domain: &str, apis: Vec<&str>) -> Option<Arc<PanicHandler>> {
	use rpc::v1::*;

	let server = rpc::RpcServer::new();
	for api in apis.into_iter() {
		match api {
			"web3" => server.add_delegate(Web3Client::new().to_delegate()),
			"net" => server.add_delegate(NetClient::new(&sync).to_delegate()),
			"eth" => {
				server.add_delegate(EthClient::new(&client, &sync, &secret_store).to_delegate());
				server.add_delegate(EthFilterClient::new(&client).to_delegate());
			}
			_ => {
				die!("{}: Invalid API name to be enabled.", api);
			}
		}
	}
	Some(server.start_http(url, cors_domain, 1))
}

#[cfg(not(feature = "rpc"))]
fn setup_rpc_server(_client: Arc<Client>, _sync: Arc<EthSync>, _url: &str) -> Option<Arc<PanicHandler>> {
	None
}

fn print_version() {
	println!("\
Parity
  version {}
Copyright 2015, 2016 Ethcore (UK) Limited
License GPLv3+: GNU GPL version 3 or later <http://gnu.org/licenses/gpl.html>.
This is free software: you are free to change and redistribute it.
There is NO WARRANTY, to the extent permitted by law.

By Wood/Paronyan/Kotewicz/Drwięga/Volf.\
", version());
}

struct Configuration {
	args: Args
}

impl Configuration {
	fn parse() -> Self {
		Configuration {
			args: Docopt::new(USAGE).and_then(|d| d.decode()).unwrap_or_else(|e| e.exit()),
		}
	}

	fn path(&self) -> String {
		let d = self.args.flag_datadir.as_ref().unwrap_or(&self.args.flag_db_path);
		d.replace("$HOME", env::home_dir().unwrap().to_str().unwrap())
	}

	fn author(&self) -> Address {
		let d = self.args.flag_etherbase.as_ref().unwrap_or(&self.args.flag_author);
		Address::from_str(d).unwrap_or_else(|_| die!("{}: Invalid address for --author. Must be 40 hex characters, without the 0x at the beginning.", self.args.flag_author))
	}

	fn extra_data(&self) -> Bytes {
		match self.args.flag_extradata.as_ref().or(self.args.flag_extra_data.as_ref()) {
			Some(ref x) if x.len() <= 32 => x.as_bytes().to_owned(),
			None => version_data(),
			Some(ref x) => { die!("{}: Extra data must be at most 32 characters.", x); }
		}
	}

	fn _keys_path(&self) -> String {
		self.args.flag_keys_path.replace("$HOME", env::home_dir().unwrap().to_str().unwrap())
	}

	fn spec(&self) -> Spec {
		if self.args.flag_testnet {
			return ethereum::new_morden();
		}
		match self.args.flag_chain.as_ref() {
			"frontier" | "homestead" | "mainnet" => ethereum::new_frontier(),
			"morden" | "testnet" => ethereum::new_morden(),
			"olympic" => ethereum::new_olympic(),
			f => Spec::from_json_utf8(contents(f).unwrap_or_else(|_| die!("{}: Couldn't read chain specification file. Sure it exists?", f)).as_ref()),
		}
	}

	fn normalize_enode(e: &str) -> Option<String> {
		if is_valid_node_url(e) {
			Some(e.to_owned())
		} else {
			None
		}
	}

	fn init_nodes(&self, spec: &Spec) -> Vec<String> {
		let mut r = if self.args.flag_no_bootstrap { Vec::new() } else { spec.nodes().clone() };
		if let Some(ref x) = self.args.flag_bootnodes {
			r.extend(x.split(",").map(|s| Self::normalize_enode(s).unwrap_or_else(|| die!("{}: Invalid node address format given for a boot node.", s))));
		}
		r
	}

	#[cfg_attr(feature="dev", allow(useless_format))]
	fn net_addresses(&self) -> (Option<SocketAddr>, Option<SocketAddr>) {
		let listen_address = Some(SocketAddr::new(IpAddr::from_str("0.0.0.0").unwrap(), self.args.flag_port));
		let public_address = if self.args.flag_nat.starts_with("extip:") {
			let host = &self.args.flag_nat[6..];
			let host = IpAddr::from_str(host).unwrap_or_else(|_| die!("Invalid host given with `--nat extip:{}`", host));
			Some(SocketAddr::new(host, self.args.flag_port))
		} else {
			listen_address.clone()
		};
		(listen_address, public_address)
	}

	fn net_settings(&self, spec: &Spec) -> NetworkConfiguration {
		let mut ret = NetworkConfiguration::new();
		ret.nat_enabled = self.args.flag_nat == "any" || self.args.flag_nat == "upnp";
		ret.boot_nodes = self.init_nodes(spec);
		let (listen, public) = self.net_addresses();
		ret.listen_address = listen;
		ret.public_address = public;
		ret.use_secret = self.args.flag_node_key.as_ref().map(|s| Secret::from_str(&s).unwrap_or_else(|_| s.sha3()));
		ret.discovery_enabled = !self.args.flag_no_discovery && !self.args.flag_nodiscover;
		ret.ideal_peers = self.args.flag_maxpeers.unwrap_or(self.args.flag_peers) as u32;
		let mut net_path = PathBuf::from(&self.path());
		net_path.push("network");
		ret.config_path = Some(net_path.to_str().unwrap().to_owned());
		ret
	}

	fn execute(&self) {
		if self.args.flag_version {
			print_version();
			return;
		}
		if self.args.cmd_daemon {
			Daemonize::new()
				.pid_file(self.args.arg_pid_file.clone())
				.chown_pid_file(true)
				.start()
				.unwrap_or_else(|e| die!("Couldn't daemonize; {}", e));
		}
		if self.args.cmd_account {
			self.execute_account_cli();
			return;
		}
		self.execute_client();
	}

	fn execute_account_cli(&self) {
		use util::keys::store::SecretStore;
		use rpassword::read_password;
		let mut secret_store = SecretStore::new();
		if self.args.cmd_new {
			println!("Please note that password is NOT RECOVERABLE.");
			println!("Type password: ");
			let password = read_password().unwrap();
			println!("Repeat password: ");
			let password_repeat = read_password().unwrap();
			if password != password_repeat {
				println!("Passwords do not match!");
				return;
			}
			println!("New account address:");
			let new_address = secret_store.new_account(&password).unwrap();
			println!("{:?}", new_address);
			return;
		}
		if self.args.cmd_list {
			println!("Known addresses:");
			for &(addr, _) in secret_store.accounts().unwrap().iter() {
				println!("{:?}", addr);
			}
		}
	}

	fn execute_client(&self) {
		// Setup panic handler
		let panic_handler = PanicHandler::new_in_arc();

		// Setup logging
		setup_log(&self.args.flag_logging);
		// Raise fdlimit
		unsafe { ::fdlimit::raise_fd_limit(); }

		let spec = self.spec();
		let net_settings = self.net_settings(&spec);
		let mut sync_config = SyncConfig::default();
		sync_config.network_id = self.args.flag_networkid.as_ref().map(|id| U256::from_str(id).unwrap_or_else(|_| die!("{}: Invalid index given with --networkid", id))).unwrap_or(spec.network_id());

		// Build client
		let mut client_config = ClientConfig::default();
		match self.args.flag_cache {
			Some(mb) => {
				client_config.blockchain.max_cache_size = mb * 1024 * 1024;
				client_config.blockchain.pref_cache_size = client_config.blockchain.max_cache_size / 2;
			}
			None => {
				client_config.blockchain.pref_cache_size = self.args.flag_cache_pref_size;
				client_config.blockchain.max_cache_size = self.args.flag_cache_max_size;
			}
		}
		client_config.pruning = match self.args.flag_pruning.as_str() {
			"archive" => journaldb::Algorithm::Archive,
			"pruned" => journaldb::Algorithm::EarlyMerge,
//			"fast" => journaldb::Algorithm::OverlayRecent,	// TODO: @arkpar uncomment this once option 2 is merged.
//			"slow" => journaldb::Algorithm::RefCounted,		// TODO: @gavofyork uncomment this once ref-count algo is merged.
			_ => { die!("{}: Invalid pruning method given.", self.args.flag_pruning); }
		};
		client_config.name = self.args.flag_identity.clone();
		client_config.queue.max_mem_use = self.args.flag_queue_max_size;
		let mut service = ClientService::start(client_config, spec, net_settings, &Path::new(&self.path())).unwrap();
		panic_handler.forward_from(&service);
		let client = service.client().clone();
		client.set_author(self.author());
		client.set_extra_data(self.extra_data());

		// Sync
		let sync = EthSync::register(service.network(), sync_config, client);

		// Secret Store
		let account_service = Arc::new(AccountService::new());

		// Setup rpc
		if self.args.flag_jsonrpc || self.args.flag_rpc {
			let url = format!("{}:{}",
				self.args.flag_rpcaddr.as_ref().unwrap_or(&self.args.flag_jsonrpc_addr),
				self.args.flag_rpcport.unwrap_or(self.args.flag_jsonrpc_port)
			);
			SocketAddr::from_str(&url).unwrap_or_else(|_| die!("{}: Invalid JSONRPC listen host/port given.", url));
			let cors = self.args.flag_rpccorsdomain.as_ref().unwrap_or(&self.args.flag_jsonrpc_cors);
			// TODO: use this as the API list.
			let apis = self.args.flag_rpcapi.as_ref().unwrap_or(&self.args.flag_jsonrpc_apis);
			let server_handler = setup_rpc_server(service.client(), sync.clone(), account_service.clone(), &url, cors, apis.split(",").collect());
			if let Some(handler) = server_handler {
				panic_handler.forward_from(handler.deref());
			}

		}

		// Register IO handler
		let io_handler  = Arc::new(ClientIoHandler {
			client: service.client(),
			info: Default::default(),
			sync: sync.clone(),
		});
		service.io().register_handler(io_handler).expect("Error registering IO handler");

		// Handle exit
		wait_for_exit(panic_handler);
	}
}

fn wait_for_exit(panic_handler: Arc<PanicHandler>) {
	let exit = Arc::new(Condvar::new());

	// Handle possible exits
	let e = exit.clone();
	CtrlC::set_handler(move || { e.notify_all(); });

	// Handle panics
	let e = exit.clone();
	panic_handler.on_panic(move |_reason| { e.notify_all(); });

	// Wait for signal
	let mutex = Mutex::new(());
	let _ = exit.wait(mutex.lock().unwrap()).unwrap();
}

fn main() {
	Configuration::parse().execute();
}

struct Informant {
	chain_info: RwLock<Option<BlockChainInfo>>,
	cache_info: RwLock<Option<BlockChainCacheSize>>,
	report: RwLock<Option<ClientReport>>,
}

impl Default for Informant {
	fn default() -> Self {
		Informant {
			chain_info: RwLock::new(None),
			cache_info: RwLock::new(None),
			report: RwLock::new(None),
		}
	}
}

impl Informant {
	fn format_bytes(b: usize) -> String {
		match binary_prefix(b as f64) {
			Standalone(bytes)   => format!("{} bytes", bytes),
			Prefixed(prefix, n) => format!("{:.0} {}B", n, prefix),
		}
	}

	pub fn tick(&self, client: &Client, sync: &EthSync) {
		// 5 seconds betwen calls. TODO: calculate this properly.
		let dur = 5usize;

		let chain_info = client.chain_info();
		let queue_info = client.queue_info();
		let cache_info = client.blockchain_cache_info();
		let report = client.report();
		let sync_info = sync.status();

		if let (_, _, &Some(ref last_report)) = (self.chain_info.read().unwrap().deref(), self.cache_info.read().unwrap().deref(), self.report.read().unwrap().deref()) {
			println!("[ #{} {} ]---[ {} blk/s | {} tx/s | {} gas/s  //··· {}/{} peers, #{}, {}+{} queued ···// mem: {} db, {} chain, {} queue, {} sync ]",
				chain_info.best_block_number,
				chain_info.best_block_hash,
				(report.blocks_imported - last_report.blocks_imported) / dur,
				(report.transactions_applied - last_report.transactions_applied) / dur,
				(report.gas_processed - last_report.gas_processed) / From::from(dur),

				sync_info.num_active_peers,
				sync_info.num_peers,
				sync_info.last_imported_block_number.unwrap_or(chain_info.best_block_number),
				queue_info.unverified_queue_size,
				queue_info.verified_queue_size,

				Informant::format_bytes(report.state_db_mem),
				Informant::format_bytes(cache_info.total()),
				Informant::format_bytes(queue_info.mem_used),
				Informant::format_bytes(sync_info.mem_used),
			);
		}

		*self.chain_info.write().unwrap().deref_mut() = Some(chain_info);
		*self.cache_info.write().unwrap().deref_mut() = Some(cache_info);
		*self.report.write().unwrap().deref_mut() = Some(report);
	}
}

const INFO_TIMER: TimerToken = 0;

struct ClientIoHandler {
	client: Arc<Client>,
	sync: Arc<EthSync>,
	info: Informant,
}

impl IoHandler<NetSyncMessage> for ClientIoHandler {
	fn initialize(&self, io: &IoContext<NetSyncMessage>) {
		io.register_timer(INFO_TIMER, 5000).expect("Error registering timer");
	}

	fn timeout(&self, _io: &IoContext<NetSyncMessage>, timer: TimerToken) {
		if INFO_TIMER == timer {
			self.info.tick(&self.client, &self.sync);
		}
	}
}

/// Parity needs at least 1 test to generate coverage reports correctly.
#[test]
fn if_works() {
}<|MERGE_RESOLUTION|>--- conflicted
+++ resolved
@@ -78,16 +78,13 @@
 Protocol Options:
   --chain CHAIN            Specify the blockchain type. CHAIN may be either a JSON chain specification file
                            or olympic, frontier, homestead, mainnet, morden, or testnet [default: homestead].
-<<<<<<< HEAD
   --testnet                Equivalent to --chain testnet (geth-compatible).
   --networkid INDEX        Override the network identifier from the chain we are on.
   --pruning METHOD         Configure pruning of the state/storage trie. METHOD may be one of: archive,
-                           light (experimental) [default: archive]. 
+                           light (experimental) [default: archive].
   -d --datadir PATH        Specify the database & configuration directory path [default: $HOME/.parity]
-=======
   --db-path PATH           Specify the database & configuration directory path [default: $HOME/.parity]
   --pruning                Client should prune the state/storage trie.
->>>>>>> fcc04328
   --keys-path PATH         Specify the path for JSON key files to be found [default: $HOME/.web3/keys]
   --identity NAME          Specify your node's name.
 
@@ -107,16 +104,12 @@
   --jsonrpc-port PORT      Specify the port portion of the JSONRPC API server [default: 8545].
   --jsonrpc-cors URL       Specify CORS header for JSON-RPC API responses [default: null].
   --jsonrpc-apis APIS      Specify the APIs available through the JSONRPC interface. APIS is a comma-delimited
-<<<<<<< HEAD
                            list of API name. Possible names are web3, eth and net. [default: web3,eth,net].
   --rpc                    Equivalent to --jsonrpc (geth-compatible).
   --rpcaddr HOST           Equivalent to --jsonrpc-addr HOST (geth-compatible).
   --rpcport PORT           Equivalent to --jsonrpc-port PORT (geth-compatible).
   --rpcapi APIS            Equivalent to --jsonrpc-apis APIS (geth-compatible).
   --rpccorsdomain URL      Equivalent to --jsonrpc-cors URL (geth-compatible).
-=======
-                           list of API name. Possible name are web3, eth and net. [default: web3,eth,net].
->>>>>>> fcc04328
 
 Sealing/Mining Options:
   --author ADDRESS         Specify the block author (aka "coinbase") address for sending block rewards
@@ -163,12 +156,8 @@
 	flag_identity: String,
 	flag_cache: Option<usize>,
 	flag_keys_path: String,
-<<<<<<< HEAD
+	flag_bootnodes: Option<String>,
 	flag_pruning: String,
-=======
-	flag_bootnodes: Option<String>,
-	flag_pruning: bool,
->>>>>>> fcc04328
 	flag_no_bootstrap: bool,
 	flag_port: u16,
 	flag_peers: usize,
@@ -431,11 +420,12 @@
 			}
 		}
 		client_config.pruning = match self.args.flag_pruning.as_str() {
+			"" => journaldb::Algorithm::Archive,
 			"archive" => journaldb::Algorithm::Archive,
 			"pruned" => journaldb::Algorithm::EarlyMerge,
 //			"fast" => journaldb::Algorithm::OverlayRecent,	// TODO: @arkpar uncomment this once option 2 is merged.
 //			"slow" => journaldb::Algorithm::RefCounted,		// TODO: @gavofyork uncomment this once ref-count algo is merged.
-			_ => { die!("{}: Invalid pruning method given.", self.args.flag_pruning); }
+			_ => { die!("Invalid pruning method given."); }
 		};
 		client_config.name = self.args.flag_identity.clone();
 		client_config.queue.max_mem_use = self.args.flag_queue_max_size;
