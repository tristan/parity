--- conflicted
+++ resolved
@@ -104,11 +104,7 @@
 	/// We guarantee that the final element of the returned tuple (`provided`) will be `Some`
 	/// iff the `instruction` is one of `CREATE`, or any of the `CALL` variants. In this case,
 	/// it will be the amount of gas that the current context provides to the child context.
-<<<<<<< HEAD
 	pub fn requirements<Ext: evm::Ext>(
-=======
-	pub fn requirements(
->>>>>>> 455059f6
 		&mut self,
 		ext: &Ext,
 		instruction: Instruction,
@@ -173,7 +169,6 @@
 				Request::GasMem(gas, try!(mem_needed(stack.peek(0), stack.peek(1))))
 			},
 			instructions::CALLDATACOPY | instructions::CODECOPY => {
-<<<<<<< HEAD
 				Request::GasMemCopy(
 					default_gas,
 					try!(mem_needed(stack.peek(0), stack.peek(2))),
@@ -186,12 +181,6 @@
 					try!(mem_needed(stack.peek(1), stack.peek(3))),
 					try!(Gas::from_u256(*stack.peek(3)))
 				)
-=======
-				Request::GasMemCopy(default_gas, try!(mem_needed(stack.peek(0), stack.peek(2))), try!(Gas::from_u256(*stack.peek(2))))
-			},
-			instructions::EXTCODECOPY => {
-				Request::GasMemCopy(schedule.extcodecopy_base_gas.into(), try!(mem_needed(stack.peek(1), stack.peek(3))), try!(Gas::from_u256(*stack.peek(3))))
->>>>>>> 455059f6
 			},
 			instructions::LOG0...instructions::LOG4 => {
 				let no_of_topics = instructions::get_log_topics(instruction);
@@ -265,7 +254,6 @@
 					memory_required_size: new_mem_size,
 					memory_total_gas: new_mem_gas,
 				}
-<<<<<<< HEAD
 			},
 			Request::GasMemProvide(gas, mem_size, requested) => {
 				let (mem_gas_cost, new_mem_gas, new_mem_size) = try!(self.mem_gas_cost(schedule, current_mem_size, &mem_size));
@@ -280,22 +268,6 @@
 					memory_total_gas: new_mem_gas,
 				}
 			},
-=======
-			},
-			Request::GasMemProvide(gas, mem_size, requested) => {
-				let (mem_gas_cost, new_mem_gas, new_mem_size) = try!(self.mem_gas_cost(schedule, current_mem_size, &mem_size));
-				let gas = overflowing!(gas.overflow_add(mem_gas_cost));
-				let provided = try!(self.gas_provided(schedule, gas, requested));
-				let total_gas = overflowing!(gas.overflow_add(provided));
-
-				InstructionRequirements {
-					gas_cost: total_gas,
-					provide_gas: Some(provided),
-					memory_required_size: new_mem_size,
-					memory_total_gas: new_mem_gas,
-				}
-			},
->>>>>>> 455059f6
 			Request::GasMemCopy(gas, mem_size, copy) => {
 				let (mem_gas_cost, new_mem_gas, new_mem_size) = try!(self.mem_gas_cost(schedule, current_mem_size, &mem_size));
 				let copy = overflowing!(add_gas_usize(copy, 31)) >> 5;
@@ -391,12 +363,4 @@
 	assert_eq!(mem_cost, 3);
 	assert_eq!(new_mem_gas, 3);
 	assert_eq!(mem_size, 32);
-}
-<<<<<<< HEAD
-
-#[test]
-fn test_gas_provided() {
-
-}
-=======
->>>>>>> 455059f6
+}